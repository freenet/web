--- conflicted
+++ resolved
@@ -25,29 +25,6 @@
           hugo-version: 'latest'
           extended: true
 
-<<<<<<< HEAD
-      - name: Setup Rust
-        uses: actions-rs/toolchain@v1
-        with:
-          toolchain: stable
-          override: true
-          components: rustfmt, clippy
-
-      - name: Add WebAssembly target
-        run: rustup target add wasm32-unknown-unknown
-
-      - name: Install wasm-pack
-        run: curl https://rustwasm.github.io/wasm-pack/installer/init.sh -sSf | sh
-
-      - name: Install cargo-make
-        uses: actions-rs/cargo@v1
-        with:
-          command: install
-          args: --debug cargo-make
-
-      - name: Build Release
-        run: cargo make release
-=======
       # Setup Rust environment
       - name: Setup Rust
         uses: dtolnay/rust-toolchain@stable
@@ -63,7 +40,6 @@
         run: |
           curl https://rustwasm.github.io/wasm-pack/installer/init.sh -sSf | sh
           cargo install wasm-bindgen-cli
->>>>>>> a7c6cc05
 
       # Install cargo-make for building
       - name: Install cargo-make
