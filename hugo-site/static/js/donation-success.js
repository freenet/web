--- conflicted
+++ resolved
@@ -18,37 +18,6 @@
     { id: 'errorMessage', selector: 'div#errorMessage' }
   ];
   
-<<<<<<< HEAD
-  // Function to check for required elements
-  function checkRequiredElements() {
-    const requiredElements = [
-      { id: 'certificateSection', selector: '#certificateSection' },
-      { id: 'certificate-info', selector: '#certificate-info' },
-      { id: 'errorMessage', selector: '#errorMessage' }
-    ];
-    
-    const missingElements = requiredElements.filter(el => !document.querySelector(el.selector));
-    
-    if (missingElements.length > 0) {
-      console.error("Missing required elements:", missingElements.map(el => el.id));
-      showError(`Error: Missing required elements: ${missingElements.map(el => el.id).join(', ')}`);
-      return false;
-    }
-
-    // Check for optional elements
-    const optionalElements = [
-      { id: 'combinedKey', selector: '#combinedKey' },
-      { id: 'copyCombinedKey', selector: '#copyCombinedKey' }
-    ];
-
-    optionalElements.forEach(el => {
-      if (!document.querySelector(el.selector)) {
-        console.warn(`Optional element missing: ${el.id}`);
-      }
-    });
-
-    return true;
-=======
   console.log("Checking for required elements...");
   
   const missingElements = requiredElements.filter(el => {
@@ -67,7 +36,6 @@
                          `Please ensure you're on the correct page and all elements are present in the HTML.`;
     showError(errorMessage);
     return false;
->>>>>>> 5772475d
   }
   console.log("All required elements found.");
   return true;
@@ -123,83 +91,57 @@
 
 function generateTestCertificate() {
   console.log("Generating test certificate");
-  const verifyingKey = nacl.randomBytes(32);
-  const signingKey = nacl.randomBytes(64);
+  const publicKey = nacl.randomBytes(32);
+  const privateKey = nacl.randomBytes(64);
   const unblindedSignature = nacl.randomBytes(64);
 
-  displayCertificate(verifyingKey, signingKey, unblindedSignature);
+  displayCertificate(publicKey, privateKey, unblindedSignature);
 }
 
 async function generateAndSignCertificate(paymentIntentId) {
   console.log("Starting generateAndSignCertificate");
   try {
-    // Check payment intent status
-    const statusResponse = await fetch(`http://127.0.0.1:8000/check-payment-status/${paymentIntentId}`, {
-      method: 'GET',
-    });
-
-    if (!statusResponse.ok) {
-      const errorText = await statusResponse.text();
-      console.error("Error checking payment status:", errorText);
-      throw new Error(`Failed to check payment status: ${errorText}`);
-    }
-
-    const statusData = await statusResponse.json();
-    if (statusData.status !== 'succeeded') {
-      throw new Error(`Payment not successful. Status: ${statusData.status}`);
-    }
-
     // Generate Ed25519 key pair
     const keyPair = nacl.sign.keyPair();
-    const verifyingKey = keyPair.publicKey;
-    const signingKey = keyPair.secretKey;
+    const publicKey = keyPair.publicKey;
+    const privateKey = keyPair.secretKey;
     console.log("Key pair generated");
 
     // Generate random blinding factor
     const blindingFactor = nacl.randomBytes(32);
     console.log("Blinding factor generated");
 
-    // Blind the verifying key
-    const blindedVerifyingKey = new Uint8Array(32);
+    // Blind the public key
+    const blindedPublicKey = new Uint8Array(32);
     for (let i = 0; i < 32; i++) {
-      blindedVerifyingKey[i] = verifyingKey[i] ^ blindingFactor[i];
-    }
-    console.log("Verifying key blinded");
-
-    // Send blinded verifying key to server for signing
+      blindedPublicKey[i] = publicKey[i] ^ blindingFactor[i];
+    }
+    console.log("Public key blinded");
+
+    // Send blinded public key to server for signing
     console.log("Sending request to server");
     const response = await fetch('http://127.0.0.1:8000/sign-certificate', {
       method: 'POST',
       headers: { 'Content-Type': 'application/json' },
       body: JSON.stringify({ 
         payment_intent_id: paymentIntentId, 
-        blinded_public_key: bufferToBase64(blindedVerifyingKey)
+        blinded_public_key: bufferToBase64(blindedPublicKey)
       })
     });
 
     if (!response.ok) {
       const errorText = await response.text();
-      console.error("Error signing certificate:", errorText);
       throw new Error(`Error signing certificate: ${errorText}`);
     }
 
     console.log("Received response from server");
-    let data;
-    try {
-      data = await response.json();
-    } catch (error) {
-      console.error("Error parsing JSON response:", error);
-      console.error("Response text:", await response.text());
-      throw new Error("Failed to parse server response");
-    }
-
-    if (!data || !data.blind_signature) {
-      console.error("Invalid data received from server:", data);
-      if (data && data.message === "CERTIFICATE_ALREADY_SIGNED") {
+    const data = await response.json();
+    if (!data.blind_signature) {
+      if (data.message === "CERTIFICATE_ALREADY_SIGNED") {
         showError('Certificate already signed for this payment.');
         return;
       }
-      throw new Error('Invalid or missing data received from server');
+      throw new Error('No blind signature received from server');
     }
 
     console.log("Blind signature received");
@@ -215,69 +157,45 @@
     }
     console.log("Signature unblinded");
 
-    // Create the ghostkey certificate
-    const ghostkeyCertificate = createGhostkeyCertificate(verifyingKey, unblindedSignature, data.delegate_info);
-
     console.log("Calling displayCertificate");
-    displayCertificate(verifyingKey, signingKey, ghostkeyCertificate);
+    displayCertificate(publicKey, privateKey, unblindedSignature);
   } catch (error) {
     console.error("Error in generateAndSignCertificate:", error);
     showError('Error generating certificate: ' + error.message);
-    // Log additional details for debugging
-    console.log("Payment Intent ID:", paymentIntentId);
-    console.log("Full error object:", JSON.stringify(error, null, 2));
-  }
-}
-
-function createGhostkeyCertificate(verifyingKey, unblindedSignature, delegateInfo) {
-  const certificateData = {
-    verifyingKey: bufferToBase64(verifyingKey),
-    unblindedSignature: bufferToBase64(unblindedSignature),
-    delegateCertificate: delegateInfo.certificate,
-    amount: delegateInfo.amount
-  };
-
-  return JSON.stringify(certificateData);
+  }
 }
 
 function generateTestCertificate() {
-  const verifyingKey = nacl.randomBytes(32);
-  const signingKey = nacl.randomBytes(64);
+  const publicKey = nacl.randomBytes(32);
+  const privateKey = nacl.randomBytes(64);
   const unblindedSignature = nacl.randomBytes(64);
 
-  displayCertificate(verifyingKey, signingKey, unblindedSignature);
-}
-
-function displayCertificate(verifyingKey, signingKey, ghostkeyCertificate) {
+  displayCertificate(publicKey, privateKey, unblindedSignature);
+}
+
+function displayCertificate(publicKey, privateKey, unblindedSignature) {
   console.log("Displaying certificate");
   try {
-    if (!ghostkeyCertificate) {
-      throw new Error("Ghost Key Certificate is missing or invalid");
-    }
-
-    // Armor the ghostkey certificate and private key
-    const armoredCertificate = `-----BEGIN FREENET GHOSTKEY CERTIFICATE-----
-${wrapBase64(btoa(ghostkeyCertificate), 64)}
------END FREENET GHOSTKEY CERTIFICATE-----`;
-
-    if (!signingKey) {
-      throw new Error("Signing Key is missing or invalid");
-    }
-
-    const armoredSigningKey = `-----BEGIN FREENET GHOSTKEY SIGNING KEY-----
-${wrapBase64(bufferToBase64(signingKey), 64)}
------END FREENET GHOSTKEY SIGNING KEY-----`;
-
-    // Combine certificate and signing key
-    const combinedKey = `${armoredCertificate}\n\n${armoredSigningKey}`;
-
-    // Display the combined key if the element exists
+    // Armor the certificate and private key
+    const armoredCertificate = `-----BEGIN FREENET DONATION CERTIFICATE-----
+${bufferToBase64(publicKey)}|${bufferToBase64(unblindedSignature)}
+-----END FREENET DONATION CERTIFICATE-----`;
+
+    const armoredPrivateKey = `-----BEGIN FREENET DONATION PRIVATE KEY-----
+${bufferToBase64(privateKey)}
+-----END FREENET DONATION PRIVATE KEY-----`;
+
+    // Combine certificate and private key
+    const combinedKey = `${wrapBase64(armoredCertificate, 64)}\n\n${wrapBase64(armoredPrivateKey, 64)}`;
+
+    // Display the combined key
     const combinedKeyElement = document.getElementById('combinedKey');
-    if (combinedKeyElement) {
-      combinedKeyElement.value = combinedKey;
-    } else {
-      console.warn("Combined key textarea not found. Skipping display.");
-    }
+    if (!combinedKeyElement) {
+      console.error("Combined key textarea not found");
+      throw new Error("Combined key textarea not found");
+    }
+    
+    combinedKeyElement.value = combinedKey;
     
     const certificateSection = document.getElementById('certificateSection');
     const certificateInfo = document.getElementById('certificate-info');
@@ -290,23 +208,24 @@
     certificateSection.style.display = 'block';
     certificateInfo.style.display = 'none';
 
-    // Set up copy button if it exists
+    // Set up copy button
     const copyButton = document.getElementById('copyCombinedKey');
-    if (copyButton && combinedKeyElement) {
-      copyButton.addEventListener('click', function() {
-        combinedKeyElement.select();
-        document.execCommand('copy');
-        this.textContent = 'Copied!';
-        setTimeout(() => {
-          this.textContent = 'Copy Ghost Key';
-        }, 2000);
-      });
-    } else {
-      console.warn("Copy button or combined key textarea not found. Skipping copy functionality.");
-    }
+    if (!copyButton) {
+      console.error("Copy button not found");
+      throw new Error("Copy button not found");
+    }
+    
+    copyButton.addEventListener('click', function() {
+      combinedKeyElement.select();
+      document.execCommand('copy');
+      this.textContent = 'Copied!';
+      setTimeout(() => {
+        this.textContent = 'Copy Ghost Key';
+      }, 2000);
+    });
 
     // Verify the certificate
-    if (!verifyCertificate(ghostkeyCertificate)) {
+    if (!verifyCertificate(publicKey, unblindedSignature)) {
       console.error("Certificate verification failed");
       throw new Error("Certificate verification failed");
     }
@@ -315,18 +234,6 @@
   } catch (error) {
     console.error("Error in displayCertificate:", error);
     showError(`Error displaying Ghost Key: ${error.message}. Please contact support.`);
-  }
-}
-
-function verifyCertificate(ghostkeyCertificate) {
-  // In a real implementation, we would verify the ghostkey certificate
-  // For now, we'll just check if it's a valid JSON
-  try {
-    JSON.parse(ghostkeyCertificate);
-    return true;
-  } catch (error) {
-    console.error("Invalid ghostkey certificate:", error);
-    return false;
   }
 }
 
@@ -341,7 +248,7 @@
   }).join('\n');
 }
 
-function verifyCertificate(verifyingKey, signature) {
+function verifyCertificate(publicKey, signature) {
   try {
     // In a real implementation, we would verify the signature against a known message
     // For now, we'll just check if the signature is the correct length
@@ -357,7 +264,4 @@
   errorElement.textContent = message;
   errorElement.style.display = 'block';
   document.getElementById('certificate-info').style.display = 'none';
-  
-  // Add more detailed error information
-  console.error("Detailed error:", message);
 }